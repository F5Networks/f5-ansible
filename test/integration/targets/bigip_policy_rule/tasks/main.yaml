---

- import_tasks: setup.yaml
  tags: setup

- name: Create rule for published policy, no actions, no conditions
  bigip_policy_rule:
    policy: "{{ policy_name1 }}"
    name: rule1
  register: result

- name: Assert Create rule for published policy, no actions, no conditions
  assert:
    that:
      - result is changed

- name: Create rule for published policy, no actions, no conditions - Idempotent check
  bigip_policy_rule:
    policy: "{{ policy_name1 }}"
    name: rule1
  register: result

- name: Assert Create rule for published policy, no actions, no conditions - Idempotent check
  assert:
    that:
      - result is not changed

- name: Remove rule from published policy
  bigip_policy_rule:
    policy: "{{ policy_name1 }}"
    name: rule1
    state: absent
  register: result

- name: Assert Remove rule from published policy
  assert:
    that:
      - result is changed

- name: Remove rule from published policy - Idempotent check
  bigip_policy_rule:
    policy: "{{ policy_name1 }}"
    name: rule1
    state: absent
  register: result

- name: Assert Remove rule from published policy - Idempotent check
  assert:
    that:
      - result is not changed

- name: Create rule for draft policy, no actions, no conditions
  bigip_policy_rule:
    policy: "{{ policy_name2 }}"
    name: rule1
  register: result

- name: Assert Create rule for draft policy, no actions, no conditions
  assert:
    that:
      - result is changed

- name: Create rule for draft policy, no actions, no conditions - Idempotent check
  bigip_policy_rule:
    policy: "{{ policy_name2 }}"
    name: rule1
  register: result

- name: Assert Create rule for draft policy, no actions, no conditions - Idempotent check
  assert:
    that:
      - result is not changed

- name: Remove rule from draft policy
  bigip_policy_rule:
    policy: "{{ policy_name2 }}"
    name: rule1
    state: absent
  register: result

- name: Assert Remove rule from draft policy
  assert:
    that:
      - result is changed

- name: Remove rule from draft policy - Idempotent check
  bigip_policy_rule:
    policy: "{{ policy_name2 }}"
    name: rule1
    state: absent
  register: result

- name: Assert Remove rule from draft policy - Idempotent check
  assert:
    that:
      - result is not changed

- name: Create published rule, actions mutex check - EXPECTED FAILURE
  bigip_policy_rule:
    policy: "{{ policy_name1 }}"
    name: rule1
    actions:
      - type: forward
        pool: foo
        asm_policy: bar
  register: result
  ignore_errors: true

- name: Assert Create published rule, actions mutex check - EXPECTED FAILURE
  assert:
    that:
      - result is not changed
      - result is not success
      - "'parameters are mutually exclusive' in result.msg"

- name: Create published rule with actions
  bigip_policy_rule:
    policy: "{{ policy_name1 }}"
    name: rule1
    actions:
      - type: forward
        pool: foo-pool
  register: result

- name: Assert Create published rule with actions
  assert:
    that:
      - result is changed

- name: Create published rule with actions - Idempotent check
  bigip_policy_rule:
    policy: "{{ policy_name1 }}"
    name: rule1
    actions:
      - type: forward
        pool: foo-pool
  register: result

- name: Assert Create published rule with actions - Idempotent check
  assert:
    that:
      - result is not changed

- name: Add actions to a rule
  bigip_policy_rule:
    policy: "{{ policy_name1 }}"
    name: rule1
    actions:
      - type: forward
        pool: foo-pool
      - type: forward
        pool: foo-pool2
  register: result

- name: Assert Add actions to a rule
  assert:
    that:
      - result is changed

- name: Add actions to a rule - Idempotent check
  bigip_policy_rule:
    policy: "{{ policy_name1 }}"
    name: rule1
    actions:
      - type: forward
        pool: foo-pool
      - type: forward
        pool: foo-pool2
  register: result

- name: Assert Add actions to a rule - Idempotent check
  assert:
    that:
      - result is not changed

- name: Replace a forward action with an ASM action
  bigip_policy_rule:
    policy: "{{ policy_name1 }}"
    name: rule1
    actions:
      - type: forward
        pool: foo-pool
      - type: enable
        asm_policy: foo-policy
  register: result

- name: Assert Replace a forward action with an ASM action
  assert:
    that:
      - result is changed

- name: Replace a forward action with an ASM action - Idempotent check
  bigip_policy_rule:
    policy: "{{ policy_name1 }}"
    name: rule1
    actions:
      - type: forward
        pool: foo-pool
      - type: enable
        asm_policy: foo-policy
  register: result

- name: Assert Replace a forward action with an ASM action - Idempotent check
  assert:
    that:
      - result is not changed

- name: Add a http_uri condition to a rule with an existing ASM enablement - EXPECTED FAILURE
  bigip_policy_rule:
    policy: "{{ policy_name1 }}"
    name: rule1
    conditions:
      - type: http_uri
        path_begins_with_any:
          - /blogs
          - /admin
  register: result
  ignore_errors: true

- name: Assert Add a http_uri condition
  assert:
    that:
      - result is not changed
      - result is not success
      - "'must have a default rule' in result.msg"

- name: Blank all conditions and actions
  bigip_policy_rule:
    policy: "{{ policy_name1 }}"
    name: rule1
    actions:
      - type: ignore
    conditions:
      - type: all_traffic
  register: result

- name: Assert Blank all conditions and actions
  assert:
    that:
      - result is changed

- name: Blank all conditions and actions - Idempotent check
  bigip_policy_rule:
    policy: "{{ policy_name1 }}"
    name: rule1
    actions:
      - type: ignore
    conditions:
      - type: all_traffic
  register: result

- name: Assert Blank all conditions and actions - Idempotent check
  assert:
    that:
      - result is not changed

- name: Add a http_uri condition
  bigip_policy_rule:
    policy: "{{ policy_name1 }}"
    name: rule1
    conditions:
      - type: http_uri
        path_begins_with_any:
          - /blogs
          - /admin
  register: result

- name: Assert Add a http_uri condition
  assert:
    that:
      - result is changed

- name: Add a http_uri condition - Idempotent check
  bigip_policy_rule:
    policy: "{{ policy_name1 }}"
    name: rule1
    conditions:
      - type: http_uri
        path_begins_with_any:
          - /blogs
          - /admin
  register: result

- name: Assert Add a http_uri condition - Idempotent check
  assert:
    that:
      - result is not changed

- name: Set forward action to test setting an ignore action
  bigip_policy_rule:
    policy: "{{ policy_name1 }}"
    name: rule1
    actions:
      - type: forward
        pool: foo-pool

- name: Set ignore action
  bigip_policy_rule:
    policy: "{{ policy_name1 }}"
    name: rule1
    actions:
      - type: ignore
  register: result

- name: Assert Set ignore action
  assert:
    that:
      - result is changed

- name: Set ignore action - Idempotent check
  bigip_policy_rule:
    policy: "{{ policy_name1 }}"
    name: rule1
    actions:
      - type: ignore
  register: result

- name: Assert Set ignore action - Idempotent check
  assert:
    that:
      - result is not changed

- name: Set all traffic condition
  bigip_policy_rule:
    policy: "{{ policy_name1 }}"
    name: rule1
    conditions:
      - type: all_traffic
  register: result

- name: Assert Set all traffic condition
  assert:
    that:
      - result is changed

- name: Set all traffic condition - Idempotent check
  bigip_policy_rule:
    policy: "{{ policy_name1 }}"
    name: rule1
    conditions:
      - type: all_traffic
  register: result

- name: Assert Set all traffic condition - Idempotent check
  assert:
    that:
      - result is not changed

- name: Remove rule
  bigip_policy_rule:
    policy: "{{ policy_name1 }}"
    name: rule1
    state: absent
  register: result

- name: Assert Remove rule
  assert:
    that:
      - result is changed

- name: Remove rule - Idempotent check
  bigip_policy_rule:
    policy: "{{ policy_name1 }}"
    name: rule1
    state: absent
  register: result

- name: Assert Remove rule - Idempotent check
  assert:
    that:
      - result is not changed

- import_tasks: issue-00727.yaml
  tags: issue-00727

- import_tasks: issue-00889.yaml
  tags: issue-00889

- import_tasks: issue-00899.yaml
  tags: issue-00899

- import_tasks: issue-01405.yaml
  tags: issue-01405

- import_tasks: issue-01413.yaml
  tags: issue-01413

- import_tasks: issue-01543.yaml
  tags: issue-01543

- import_tasks: issue-01545.yaml
  tags: issue-01545

- import_tasks: issue-01546.yaml
  tags: issue-01546

- import_tasks: issue-01521.yaml
  tags: issue-01521

- import_tasks: issue-01678.yaml
  tags: issue-01678

- import_tasks: issue-01809.yaml
  tags: issue-01809

- import_tasks: issue-01835.yaml
  tags: issue-01835

- import_tasks: issue-01867.yaml
  tags: issue-01867

- import_tasks: issue-01868.yaml
  tags: issue-01868

- import_tasks: issue-01871.yaml
  tags: issue-01871

- import_tasks: issue-01873.yaml
  tags: issue-01873

- import_tasks: issue-01876.yaml
  tags: issue-01876

- import_tasks: issue-01883.yaml
  tags: issue-01883

- import_tasks: issue-01880.yaml
  tags: issue-01880

- import_tasks: issue-01946.yaml
  tags: issue-01946

<<<<<<< HEAD
- import_tasks: http-method-support.yaml
  tags: http-method-support
=======
- import_tasks: issue-01998.yaml
  tags: issue-01998

- import_tasks: issue-02002.yaml
  tags: issue-02002
>>>>>>> 5272d82d

- import_tasks: teardown.yaml<|MERGE_RESOLUTION|>--- conflicted
+++ resolved
@@ -430,15 +430,13 @@
 - import_tasks: issue-01946.yaml
   tags: issue-01946
 
-<<<<<<< HEAD
+- import_tasks: issue-01998.yaml
+  tags: issue-01998
+
+- import_tasks: issue-02002.yaml
+  tags: issue-02002
+
 - import_tasks: http-method-support.yaml
   tags: http-method-support
-=======
-- import_tasks: issue-01998.yaml
-  tags: issue-01998
-
-- import_tasks: issue-02002.yaml
-  tags: issue-02002
->>>>>>> 5272d82d
 
 - import_tasks: teardown.yaml