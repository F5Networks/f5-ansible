---

- name: Import certs
  bigip_ssl_certificate:
    content: "{{ lookup('file', item.file) }}"
    name: "{{ item.name }}"
  loop:
    - name: cert1
      file: cert1.crt
    - name: cert2
      file: cert2.crt
    - name: 2048b-dsa-example-cert
      file: 2048b-dsa-example-cert.pem
    - name: ocsp.example.com
      file: ocsp.example.com.cert.pem
    - name: ocsp.intermediate
      file: ocsp.intermediate.crt

- name: Import keys
  bigip_ssl_key:
    content: "{{ lookup('file', item.file) }}"
    name: "{{ item.name }}"
  loop:
    - name: key1
      file: cert1.key
    - name: key2
      file: cert2.key
    - name: 2048b-dsa-example-keypair
      file: 2048b-dsa-example-keypair.pem
    - name: ocsp.example.com
      file: ocsp.example.com.key.pem

- name: Import chains
  bigip_ssl_certificate:
    content: "{{ lookup('file', item.file) }}"
    name: "{{ item.name }}"
  loop:
    - name: chain1
      file: chain1.crt
    - name: chain2
      file: chain2.crt

- name: Create a client SSL profile
  bigip_profile_client_ssl:
    name: foo
    ciphers: "!SSLv3:!SSLv2:ECDHE+AES-GCM+SHA256:ECDHE+AES-GCM+SHA384:ECDHE+AES+SHA256:ECDHE-RSA-AES128-CBC-SHA:ECDHE+AES:TLSv1+ECDHE+3DES:RSA+AES-GCM+SHA256:RSA+AES-GCM+SHA384:AES128-SHA256:AES256-SHA256:AES128-SHA:AES256-SHA:TLSv1+RSA+3DES"
    parent: clientssl
  register: result

- name: Assert Create a client SSL profile
  assert:
    that:
      - result is changed

- name: Create a client SSL profile - Idempotent check
  bigip_profile_client_ssl:
    name: foo
    ciphers: "!SSLv3:!SSLv2:ECDHE+AES-GCM+SHA256:ECDHE+AES-GCM+SHA384:ECDHE+AES+SHA256:ECDHE-RSA-AES128-CBC-SHA:ECDHE+AES:TLSv1+ECDHE+3DES:RSA+AES-GCM+SHA256:RSA+AES-GCM+SHA384:AES128-SHA256:AES256-SHA256:AES128-SHA:AES256-SHA:TLSv1+RSA+3DES"
    parent: clientssl
  register: result

- name: Assert Create a client SSL profile - Idempotent check
  assert:
    that:
      - result is not changed

- name: Assign cert/key/chain
  bigip_profile_client_ssl:
    name: foo
    cert_key_chain:
      - cert: cert1
        key: key1
  register: result

- name: Assert Assign cert/key/chain
  assert:
    that:
      - result is changed

- name: Assign cert/key/chain - Idempotent check
  bigip_profile_client_ssl:
    name: foo
    cert_key_chain:
      - cert: cert1
        key: key1
  register: result

- name: Assert Assign cert/key/chain - Idempotent check
  assert:
    that:
      - result is not changed

- name: Add a cert cert/key/chain
  bigip_profile_client_ssl:
    name: foo
    cert_key_chain:
      - cert: cert1
        key: key1
      - cert: 2048b-dsa-example-cert
        key: 2048b-dsa-example-keypair
  register: result

- name: Assert Add a cert/key/chain
  assert:
    that:
      - result is changed

- name: Add a cert/key/chain - Idempotent check
  bigip_profile_client_ssl:
    name: foo
    cert_key_chain:
      - cert: cert1
        key: key1
      - cert: 2048b-dsa-example-cert
        key: 2048b-dsa-example-keypair
  register: result

- name: Assert Add a cert/key/chain - Idempotent check
  assert:
    that:
      - result is not changed

- name: Set password protected cert/key/chain
  bigip_profile_client_ssl:
    name: foo
    cert_key_chain:
      - cert: cert2
        key: key2
        passphrase: keypass
  register: result

- name: Assert Set password protected cert/key/chain
  assert:
    that:
      - result is changed

- name: Set password protected cert/key/chain - Idempotent check
  bigip_profile_client_ssl:
    name: foo
    cert_key_chain:
      - cert: cert2
        key: key2
        passphrase: keypass
  register: result

# cert/key/chain passwords will make the task non-idempotent. The password
# is encrypted on BIG-IP. Therefore, we are unable to compare it. We just
# force update it.
- name: Assert Set password protected cert/key/chain - Idempotent check
  assert:
    that:
      - result is changed

- name: Remove client SSL profile
  bigip_profile_client_ssl:
    name: foo
    state: absent
  register: result

- name: Assert Remove client SSL profile
  assert:
    that:
      - result is changed

- name: Remove client SSL profile - Idempotent check
  bigip_profile_client_ssl:
    name: foo
    state: absent
  register: result

- name: Assert Remove client SSL profile - Idempotent check
  assert:
    that:
      - result is not changed

- name: Remove certs
  bigip_ssl_certificate:
    name: "{{ item }}"
    state: absent
  loop:
    - cert1
    - cert2
    - 2048b-dsa-example-cert

- name: Remove keys
  bigip_ssl_key:
    name: "{{ item }}"
    state: absent
  loop:
    - key1
    - key2
    - 2048b-dsa-example-keypair

- name: Remove chains
  bigip_ssl_certificate:
    name: "{{ item }}"
    state: absent
  loop:
    - chain1
    - chain2

- import_tasks: test-cert-key-chain.yaml

- import_tasks: issue-00398.yaml
  tags: issue-00398

- import_tasks: issue-00418.yaml
  tags: issue-00418

- import_tasks: issue-00524.yaml
<<<<<<< HEAD
  tags: issue-00524

- import_tasks: issue-00532.yaml
  tags: issue-00532
=======
  tags: issue-00524
>>>>>>> 80ded66c
<|MERGE_RESOLUTION|>--- conflicted
+++ resolved
@@ -208,11 +208,7 @@
   tags: issue-00418
 
 - import_tasks: issue-00524.yaml
-<<<<<<< HEAD
   tags: issue-00524
 
 - import_tasks: issue-00532.yaml
-  tags: issue-00532
-=======
-  tags: issue-00524
->>>>>>> 80ded66c
+  tags: issue-00532