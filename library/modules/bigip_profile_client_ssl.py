#!/usr/bin/python
# -*- coding: utf-8 -*-
#
# Copyright (c) 2017 F5 Networks Inc.
# GNU General Public License v3.0 (see COPYING or https://www.gnu.org/licenses/gpl-3.0.txt)

from __future__ import absolute_import, division, print_function
__metaclass__ = type

ANSIBLE_METADATA = {'metadata_version': '1.1',
                    'status': ['preview'],
                    'supported_by': 'community'}

DOCUMENTATION = r'''
---
module: bigip_profile_client_ssl
short_description: Manages client SSL profiles on a BIG-IP
description:
  - Manages client SSL profiles on a BIG-IP.
version_added: 2.5
options:
  name:
    description:
      - Specifies the name of the profile.
    required: True
  parent:
    description:
      - The parent template of this monitor template. Once this value has
        been set, it cannot be changed. By default, this value is the C(clientssl)
        parent on the C(Common) partition.
    default: /Common/clientssl
  ciphers:
    description:
      - Specifies the list of ciphers that the system supports. When creating a new
        profile, the default cipher list is provided by the parent profile.
  cert_key_chain:
    description:
      - One or more certificates and keys to associate with the SSL profile. This
        option is always a list. The keys in the list dictate the details of the
        client/key/chain combination. Note that BIG-IPs can only have one of each
        type of each certificate/key type. This means that you can only have one
        RSA, one DSA, and one ECDSA per profile. If you attempt to assign two
        RSA, DSA, or ECDSA certificate/key combo, the device will reject this.
      - This list is a complex list that specifies a number of keys.
    suboptions:
      cert:
        description:
          - Specifies a cert name for use.
        required: True
      key:
        description:
          - Contains a key name.
        required: True
      chain:
        description:
          - Contains a certificate chain that is relevant to the certificate and key
            mentioned earlier.
          - This key is optional.
      passphrase:
        description:
          - Contains the passphrase of the key file, should it require one.
          - Passphrases are encrypted on the remote BIG-IP device. Therefore, there is no way
            to compare them when updating a client SSL profile. Due to this, if you specify a
            passphrase, this module will always register a C(changed) event.
  partition:
    description:
      - Device partition to manage resources on.
    default: Common
    version_added: 2.5
  options:
    description:
      - Options that the system uses for SSL processing in the form of a list. When
        creating a new profile, the list is provided by the parent profile.
      - When a C('') or C(none) value is provided all options for SSL processing are disabled.
    choices:
      - netscape-reuse-cipher-change-bug
      - microsoft-big-sslv3-buffer
      - msie-sslv2-rsa-padding
      - ssleay-080-client-dh-bug
      - tls-d5-bug
      - tls-block-padding-bug
      - dont-insert-empty-fragments
      - no-ssl
      - no-dtls
      - no-session-resumption-on-renegotiation
      - no-tlsv1.1
      - no-tlsv1.2
      - single-dh-use
      - ephemeral-rsa
      - cipher-server-preference
      - tls-rollback-bug
      - no-sslv2
      - no-sslv3
      - no-tls
      - no-tlsv1
      - pkcs1-check-1
      - pkcs1-check-2
      - netscape-ca-dn-bug
      - netscape-demo-cipher-change-bug
    version_added: 2.7
  secure_renegotiation:
    description:
      - Specifies the method of secure renegotiations for SSL connections. When
        creating a new profile, the setting is provided by the parent profile.
      - When C(request) is set the system request secure renegotation of SSL
        connections.
      - C(require) is a default setting and when set the system permits initial SSL
        handshakes from clients but terminates renegotiations from unpatched clients.
      - The C(require-strict) setting the system requires strict renegotiation of SSL
        connections. In this mode the system refuses connections to insecure servers,
        and terminates existing SSL connections to insecure servers.
    choices:
      - require
      - require-strict
      - request
    version_added: 2.7
  allow_non_ssl:
    description:
      - Enables or disables acceptance of non-SSL connections.
      - When creating a new profile, the setting is provided by the parent profile.
    type: bool
    version_added: 2.7
  server_name:
    description:
      - Specifies the fully qualified DNS hostname of the server used in Server Name Indication communications.
        When creating a new profile, the setting is provided by the parent profile.
      - The server name can also be a wildcard string containing the asterisk C(*) character.
      version_added: 2.7
  sni_default:
    description:
      - Indicates that the system uses this profile as the default SSL profile when there is no match to the 
        server name, or when the client provides no SNI extension support. 
      - When creating a new profile, the setting is provided by the parent profile. 
      - There can be only one SSL profile with this setting enabled.
    type: bool
    version_added: 2.7
  sni_require:
    description:
      - Requires that the network peers also provide SNI support. This setting only takes effect when C(sni_default) is
        set to C(true). When creating a new profile, the setting is provided by the parent profile.
    type: bool
    version_added: 2.7
  state:
    description:
      - When C(present), ensures that the profile exists.
      - When C(absent), ensures the profile is removed.
    default: present
    choices:
      - present
      - absent
    version_added: 2.5
notes:
  - Requires BIG-IP software version >= 12
extends_documentation_fragment: f5
author:
  - Tim Rupp (@caphrim007)
  - Wojciech Wypior (@wojtek0806)
'''

EXAMPLES = r'''
- name: Create client SSL profile
  bigip_profile_client_ssl:
    state: present
    server: lb.mydomain.com
    user: admin
    password: secret
    name: my_profile
  delegate_to: localhost

- name: Create client SSL profile with specific ciphers
  bigip_profile_client_ssl:
    state: present
    server: lb.mydomain.com
    user: admin
    password: secret
    name: my_profile
    ciphers: "!SSLv3:!SSLv2:ECDHE+AES-GCM+SHA256:ECDHE-RSA-AES128-CBC-SHA"
  delegate_to: localhost

- name: Create client SSL profile with specific SSL options
  bigip_profile_client_ssl:
    state: present
    server: lb.mydomain.com
    user: admin
    password: secret
    name: my_profile
    options:
      - no-sslv2
      - no-sslv3
  delegate_to: localhost

- name: Create client SSL profile require secure renegotiation
  bigip_profile_client_ssl:
    state: present
    server: lb.mydomain.com
    user: admin
    password: secret
    name: my_profile
    secure_renegotation: request
  delegate_to: localhost

- name: Create a client SSL profile with a cert/key/chain setting
  bigip_profile_client_ssl:
    state: present
    server: lb.mydomain.com
    user: admin
    password: secret
    name: my_profile
    cert_key_chain:
      - cert: bigip_ssl_cert1
        key: bigip_ssl_key1
        chain: bigip_ssl_cert1
  delegate_to: localhost
'''

RETURN = r'''
ciphers:
  description: The ciphers applied to the profile.
  returned: changed
  type: string
  sample: "!SSLv3:!SSLv2:ECDHE+AES-GCM+SHA256:ECDHE-RSA-AES128-CBC-SHA"
options:
  description: The list of options for SSL processing.
  returned: changed
  type: list
  sample: ['no-sslv2', 'no-sslv3']
secure_renegotation:
  description: The method of secure SSL renegotiation.
  returned: changed
  type: string
  sample: request
allow_non_ssl:
  description: Acceptance of non-SSL connections.
  returned: changed
  type: bool
  sample: yes
'''

import os

from ansible.module_utils.basic import AnsibleModule
from ansible.module_utils.basic import env_fallback
from ansible.module_utils.six import iteritems

try:
    from library.module_utils.network.f5.bigip import F5RestClient
    from library.module_utils.network.f5.common import F5ModuleError
    from library.module_utils.network.f5.common import AnsibleF5Parameters
    from library.module_utils.network.f5.common import cleanup_tokens
    from library.module_utils.network.f5.common import fq_name
    from library.module_utils.network.f5.common import f5_argument_spec
    from library.module_utils.network.f5.common import flatten_boolean
    from library.module_utils.network.f5.common import transform_name
    from library.module_utils.network.f5.common import exit_json
    from library.module_utils.network.f5.common import fail_json
    from library.module_utils.network.f5.common import is_empty_list
except ImportError:
    from ansible.module_utils.network.f5.bigip import F5RestClient
    from ansible.module_utils.network.f5.common import F5ModuleError
    from ansible.module_utils.network.f5.common import AnsibleF5Parameters
    from ansible.module_utils.network.f5.common import cleanup_tokens
    from ansible.module_utils.network.f5.common import fq_name
    from ansible.module_utils.network.f5.common import f5_argument_spec
    from ansible.module_utils.network.f5.common import flatten_boolean
    from ansible.module_utils.network.f5.common import transform_name
    from ansible.module_utils.network.f5.common import exit_json
    from ansible.module_utils.network.f5.common import fail_json
    from ansible.module_utils.network.f5.common import is_empty_list


class Parameters(AnsibleF5Parameters):
    api_map = {
        'certKeyChain': 'cert_key_chain',
        'defaultsFrom': 'parent',
        'allowNonSsl': 'allow_non_ssl',
        'secureRenegotiation': 'secure_renegotiation',
        'tmOptions': 'options',
        'sniDefault': 'sni_default',
        'sniRequire': 'sni_require',
        'serverName': 'server_name',
    }

    api_attributes = [
        'ciphers', 'certKeyChain',
        'defaultsFrom', 'tmOptions',
        'secureRenegotiation', 'allowNonSsl',
        'sniDefault', 'sniRequire', 'serverName'
    ]

    returnables = [
        'ciphers', 'allow_non_ssl', 'options',
        'secure_renegotiation', 'cert_key_chain',
<<<<<<< HEAD
        'parent', 'sni_default', 'sni_require',
        'server_name',

=======
        'parent',
>>>>>>> 118a732a
    ]

    updatables = [
        'ciphers', 'cert_key_chain', 'allow_non_ssl',
        'options', 'secure_renegotiation',
        'sni_default', 'sni_require', 'server_name',
    ]


class ModuleParameters(Parameters):
    def _key_filename(self, name):
        if name.endswith('.key'):
            return name
        else:
            return name + '.key'

    def _cert_filename(self, name):
        if name.endswith('.crt'):
            return name
        else:
            return name + '.crt'

    def _get_chain_value(self, item):
        if 'chain' not in item or item['chain'] == 'none':
            result = 'none'
        else:
            result = self._cert_filename(fq_name(self.partition, item['chain']))
        return result

    @property
    def parent(self):
        if self._values['parent'] is None:
            return None
        if self._values['parent'] == 'clientssl':
            return '/Common/clientssl'
        result = fq_name(self.partition, self._values['parent'])
        return result

    @property
    def cert_key_chain(self):
        if self._values['cert_key_chain'] is None:
            return None
        result = []
        for item in self._values['cert_key_chain']:
            if 'key' in item and 'cert' not in item:
                raise F5ModuleError(
                    "When providing a 'key', you must also provide a 'cert'"
                )
            if 'cert' in item and 'key' not in item:
                raise F5ModuleError(
                    "When providing a 'cert', you must also provide a 'key'"
                )
            key = self._key_filename(item['key'])
            cert = self._cert_filename(item['cert'])
            chain = self._get_chain_value(item)
            name = os.path.basename(cert)
            filename, ex = os.path.splitext(name)
            tmp = {
                'name': filename,
                'cert': fq_name(self.partition, cert),
                'key': fq_name(self.partition, key),
                'chain': chain
            }
            if 'passphrase' in item:
                tmp['passphrase'] = item['passphrase']
            result.append(tmp)
        result = sorted(result, key=lambda x: x['name'])
        return result

    @property
    def allow_non_ssl(self):
        result = flatten_boolean(self._values['allow_non_ssl'])
        if result is None:
            return None
        if result == 'yes':
            return 'enabled'
        return 'disabled'

    @property
    def options(self):
        options = self._values['options']
        if options is None:
            return None
        if is_empty_list(options):
            return []
        return options
<<<<<<< HEAD

    @property
    def sni_require(self):
        require = flatten_boolean(self._values['sni_require'])
        default = self.sni_default
        if require is None:
            return None
        if default in [None, False]:
            if require == 'yes':
                raise F5ModuleError(
                    "Cannot set 'sni_require' to {0} if 'sni_default' is set as {1}".format(require, default))
        if require == 'yes':
            return True
        else:
            return False
=======
>>>>>>> 118a732a


class ApiParameters(Parameters):
    @property
    def cert_key_chain(self):
        if self._values['cert_key_chain'] is None:
            return None
        result = []
        for item in self._values['cert_key_chain']:
            tmp = dict(
                name=item['name'],
            )
            for x in ['cert', 'key', 'chain', 'passphrase']:
                if x in item:
                    tmp[x] = item[x]
                if 'chain' not in item:
                    tmp['chain'] = 'none'
            result.append(tmp)
        result = sorted(result, key=lambda y: y['name'])
        return result

    @property
    def sni_default(self):
        result = self._values['sni_default']
        if result is None:
            return None
        if result == 'true':
            return True
        else:
            return False

    @property
    def sni_require(self):
        result = self._values['sni_require']
        if result is None:
            return None
        if result == 'true':
            return True
        else:
            return False


class Changes(Parameters):
    def to_return(self):
        result = {}
        try:
            for returnable in self.returnables:
                result[returnable] = getattr(self, returnable)
            result = self._filter_params(result)
        except Exception:
            pass
        return result


class UsableChanges(Changes):
    pass


class ReportableChanges(Changes):
    @property
    def allow_non_ssl(self):
        if self._values['allow_non_ssl'] is None:
            return None
        elif self._values['allow_non_ssl'] == 'enabled':
            return 'yes'
        return 'no'


class Difference(object):
    def __init__(self, want, have=None):
        self.want = want
        self.have = have

    def compare(self, param):
        try:
            result = getattr(self, param)
            return result
        except AttributeError:
            result = self.__default(param)
            return result

    def __default(self, param):
        attr1 = getattr(self.want, param)
        try:
            attr2 = getattr(self.have, param)
            if attr1 != attr2:
                return attr1
        except AttributeError:
            return attr1

    def to_tuple(self, items):
        result = []
        for x in items:
            tmp = [(str(k), str(v)) for k, v in iteritems(x)]
            result += tmp
        return result

    def _diff_complex_items(self, want, have):
        if want == [] and have is None:
            return None
        if want is None:
            return None
        w = self.to_tuple(want)
        h = self.to_tuple(have)
        if set(w).issubset(set(h)):
            return None
        else:
            return want

    @property
    def parent(self):
        if self.want.parent != self.have.parent:
            raise F5ModuleError(
                "The parent profile cannot be changed"
            )

    @property
    def cert_key_chain(self):
        result = self._diff_complex_items(self.want.cert_key_chain, self.have.cert_key_chain)
        return result

    @property
    def options(self):
        if self.want.options is None:
            return None
        if not self.want.options:
            if self.have.options is None:
                return None
            if not self.have.options:
                return None
            if self.have.options is not None:
                return self.want.options
        if self.have.options is None:
            return self.want.options
        if set(self.want.options) != set(self.have.options):
                return self.want.options

    @property
    def sni_require(self):
        if self.want.sni_require is None:
            return None
        if self.want.sni_require is False:
            if self.have.sni_default is True and self.want.sni_default is None:
                raise F5ModuleError(
                    "Cannot set 'sni_require' to {0} if 'sni_default' is {1}".format(
                        self.want.sni_require, self.have.sni_default)
                )
        if self.want.sni_require == self.have.sni_require:
            return None
        return self.want.sni_require


class ModuleManager(object):
    def __init__(self, *args, **kwargs):
        self.module = kwargs.get('module', None)
        self.client = kwargs.get('client', None)
        self.want = ModuleParameters(params=self.module.params)
        self.have = ApiParameters()
        self.changes = UsableChanges()

    def _set_changed_options(self):
        changed = {}
        for key in Parameters.returnables:
            if getattr(self.want, key) is not None:
                changed[key] = getattr(self.want, key)
        if changed:
            self.changes = UsableChanges(params=changed)

    def _update_changed_options(self):
        diff = Difference(self.want, self.have)
        updatables = Parameters.updatables
        changed = dict()
        for k in updatables:
            change = diff.compare(k)
            if change is None:
                continue
            else:
                if isinstance(change, dict):
                    changed.update(change)
                else:
                    changed[k] = change
        if changed:
            self.changes = UsableChanges(params=changed)
            return True
        return False

    def should_update(self):
        result = self._update_changed_options()
        if result:
            return True
        return False

    def exec_module(self):
        changed = False
        result = dict()
        state = self.want.state

        if state == "present":
            changed = self.present()
        elif state == "absent":
            changed = self.absent()

        reportable = ReportableChanges(params=self.changes.to_return())
        changes = reportable.to_return()
        result.update(**changes)
        result.update(dict(changed=changed))
        self._announce_deprecations(result)
        return result

    def _announce_deprecations(self, result):
        warnings = result.pop('__warnings', [])
        for warning in warnings:
            self.client.module.deprecate(
                msg=warning['msg'],
                version=warning['version']
            )

    def present(self):
        if self.exists():
            return self.update()
        else:
            return self.create()

    def exists(self):
        uri = "https://{0}:{1}/mgmt/tm/ltm/profile/client-ssl/{2}".format(
            self.client.provider['server'],
            self.client.provider['server_port'],
            transform_name(self.want.partition, self.want.name)
        )
        resp = self.client.api.get(uri)
        try:
            response = resp.json()
        except ValueError:
            return False
        if resp.status == 404 or 'code' in response and response['code'] == 404:
            return False
        return True

    def update(self):
        self.have = self.read_current_from_device()
        if not self.should_update():
            return False
        if self.module.check_mode:
            return True
        self.update_on_device()
        return True

    def remove(self):
        if self.module.check_mode:
            return True
        self.remove_from_device()
        if self.exists():
            raise F5ModuleError("Failed to delete the resource.")
        return True

    def create(self):
        self._set_changed_options()
        if self.module.check_mode:
            return True
        self.create_on_device()
        return True

    def create_on_device(self):
        params = self.changes.api_params()
        params['name'] = self.want.name
        params['partition'] = self.want.partition
        uri = "https://{0}:{1}/mgmt/tm/ltm/profile/client-ssl/".format(
            self.client.provider['server'],
            self.client.provider['server_port']
        )
        resp = self.client.api.post(uri, json=params)
        try:
            response = resp.json()
        except ValueError as ex:
            raise F5ModuleError(str(ex))

        if 'code' in response and response['code'] in [400, 403]:
            if 'message' in response:
                raise F5ModuleError(response['message'])
            else:
                raise F5ModuleError(resp.content)
        return response['selfLink']

    def update_on_device(self):
        params = self.changes.api_params()
        uri = "https://{0}:{1}/mgmt/tm/ltm/profile/client-ssl/{2}".format(
            self.client.provider['server'],
            self.client.provider['server_port'],
            transform_name(self.want.partition, self.want.name)
        )
        resp = self.client.api.patch(uri, json=params)
        try:
            response = resp.json()
        except ValueError as ex:
            raise F5ModuleError(str(ex))

        if 'code' in response and response['code'] == 400:
            if 'message' in response:
                raise F5ModuleError(response['message'])
            else:
                raise F5ModuleError(resp.content)

    def absent(self):
        if self.exists():
            return self.remove()
        return False

    def remove_from_device(self):
        uri = "https://{0}:{1}/mgmt/tm/ltm/profile/client-ssl/{2}".format(
            self.client.provider['server'],
            self.client.provider['server_port'],
            transform_name(self.want.partition, self.want.name)
        )
        response = self.client.api.delete(uri)
        if response.status == 200:
            return True
        raise F5ModuleError(response.content)

    def read_current_from_device(self):
        uri = "https://{0}:{1}/mgmt/tm/ltm/profile/client-ssl/{2}".format(
            self.client.provider['server'],
            self.client.provider['server_port'],
            transform_name(self.want.partition, self.want.name)
        )
        resp = self.client.api.get(uri)
        try:
            response = resp.json()
        except ValueError as ex:
            raise F5ModuleError(str(ex))

        if 'code' in response and response['code'] == 400:
            if 'message' in response:
                raise F5ModuleError(response['message'])
            else:
                raise F5ModuleError(resp.content)
        return ApiParameters(params=response)


class ArgumentSpec(object):
    def __init__(self):
        self.supports_check_mode = True
        argument_spec = dict(
            name=dict(required=True),
            parent=dict(default='/Common/clientssl'),
            ciphers=dict(),
            allow_non_ssl=dict(type='bool'),
            secure_renegotiation=dict(
                choices=['require', 'require-strict', 'request']
            ),
            options=dict(
                type='list',
                choices=[
                    'netscape-reuse-cipher-change-bug',
                    'microsoft-big-sslv3-buffer',
                    'msie-sslv2-rsa-padding',
                    'ssleay-080-client-dh-bug',
                    'tls-d5-bug',
                    'tls-block-padding-bug',
                    'dont-insert-empty-fragments',
                    'no-ssl',
                    'no-dtls',
                    'no-session-resumption-on-renegotiation',
                    'no-tlsv1.1',
                    'no-tlsv1.2',
                    'single-dh-use',
                    'ephemeral-rsa',
                    'cipher-server-preference',
                    'tls-rollback-bug',
                    'no-sslv2',
                    'no-sslv3',
                    'no-tls',
                    'no-tlsv1',
                    'pkcs1-check-1',
                    'pkcs1-check-2',
                    'netscape-ca-dn-bug',
                    'netscape-demo-cipher-change-bug',
                    'none',
                ]
            ),
            cert_key_chain=dict(
                type='list',
                options=dict(
                    cert=dict(required=True),
                    key=dict(required=True),
                    chain=dict(),
                    passphrase=dict()
                )
            ),
            state=dict(
                default='present',
                choices=['present', 'absent']
            ),
            sni_default=dict(type='bool'),
            sni_require=dict(type='bool'),
            server_name=dict(),
            partition=dict(
                default='Common',
                fallback=(env_fallback, ['F5_PARTITION'])
            )
        )
        self.argument_spec = {}
        self.argument_spec.update(f5_argument_spec)
        self.argument_spec.update(argument_spec)


def main():
    spec = ArgumentSpec()

    module = AnsibleModule(
        argument_spec=spec.argument_spec,
        supports_check_mode=spec.supports_check_mode,
    )

    client = F5RestClient(**module.params)

    try:
        mm = ModuleManager(module=module, client=client)
        results = mm.exec_module()
        cleanup_tokens(client)
        exit_json(module, results, client)
    except F5ModuleError as ex:
        cleanup_tokens(client)
        fail_json(module, ex, client)


if __name__ == '__main__':
    main()<|MERGE_RESOLUTION|>--- conflicted
+++ resolved
@@ -290,13 +290,8 @@
     returnables = [
         'ciphers', 'allow_non_ssl', 'options',
         'secure_renegotiation', 'cert_key_chain',
-<<<<<<< HEAD
         'parent', 'sni_default', 'sni_require',
         'server_name',
-
-=======
-        'parent',
->>>>>>> 118a732a
     ]
 
     updatables = [
@@ -383,7 +378,6 @@
         if is_empty_list(options):
             return []
         return options
-<<<<<<< HEAD
 
     @property
     def sni_require(self):
@@ -399,8 +393,6 @@
             return True
         else:
             return False
-=======
->>>>>>> 118a732a
 
 
 class ApiParameters(Parameters):
